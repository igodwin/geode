--- conflicted
+++ resolved
@@ -16,8 +16,6 @@
  */
 package com.gemstone.gemfire.internal.cache.wan.wancommand;
 
-<<<<<<< HEAD
-=======
 import static com.gemstone.gemfire.test.dunit.Assert.*;
 import static com.gemstone.gemfire.test.dunit.LogWriterUtils.*;
 import static com.gemstone.gemfire.test.dunit.Wait.*;
@@ -28,7 +26,6 @@
 import org.junit.Test;
 import org.junit.experimental.categories.Category;
 
->>>>>>> f702bcfe
 import com.gemstone.gemfire.distributed.DistributedMember;
 import com.gemstone.gemfire.distributed.internal.DistributionConfig;
 import com.gemstone.gemfire.management.cli.Result;
@@ -36,20 +33,7 @@
 import com.gemstone.gemfire.management.internal.cli.result.CommandResult;
 import com.gemstone.gemfire.management.internal.cli.result.TabularResultData;
 import com.gemstone.gemfire.test.junit.categories.DistributedTest;
-<<<<<<< HEAD
-import org.junit.Test;
-import org.junit.experimental.categories.Category;
-
-import java.util.List;
-import java.util.Properties;
-
-import static com.gemstone.gemfire.test.dunit.Assert.*;
-import static com.gemstone.gemfire.test.dunit.LogWriterUtils.getLogWriter;
-import static com.gemstone.gemfire.test.dunit.Wait.pause;
-
-=======
-
->>>>>>> f702bcfe
+
 @Category(DistributedTest.class)
 public class WanCommandPauseResumeDUnitTest extends WANCommandTestBase {
 
@@ -97,28 +81,16 @@
   @Test
   public void testPauseGatewaySender_onMember() {
 
-    Integer punePort = (Integer) vm1.invoke(() -> createFirstLocatorWithDSId( 1 ));
-
-    Properties props = getDistributedSystemProperties();
-    props.setProperty(DistributionConfig.MCAST_PORT_NAME, "0");
-    props.setProperty(DistributionConfig.DISTRIBUTED_SYSTEM_ID_NAME, "1");
-    props.setProperty(DistributionConfig.LOCATORS_NAME, "localhost[" + punePort + "]");
-    setUpJmxManagerOnVm0ThenConnect(props);
-
-    Integer nyPort = (Integer) vm2.invoke(() -> createFirstRemoteLocator( 2, punePort ));
-
-<<<<<<< HEAD
-    vm3.invoke(() -> createCache( punePort ));
-    vm3.invoke(() -> createSender( "ln",
-        2, false, 100, 400, false, false, null, true ));
-
-    vm3.invoke(() -> startSender( "ln" ));
-
-    vm3.invoke(() -> verifySenderState(
-        "ln", true, false ));
-
-    final DistributedMember vm1Member = (DistributedMember) vm3.invoke(() -> getMember());
-=======
+    Integer punePort = (Integer) vm1.invoke(() -> WANCommandTestBase.createFirstLocatorWithDSId( 1 ));
+
+    Properties props = getDistributedSystemProperties();
+    props.setProperty(DistributionConfig.MCAST_PORT_NAME, "0");
+    props.setProperty(DistributionConfig.DISTRIBUTED_SYSTEM_ID_NAME, "1");
+    props.setProperty(DistributionConfig.LOCATORS_NAME, "localhost[" + punePort + "]");
+    createDefaultSetup(props);
+
+    Integer nyPort = (Integer) vm2.invoke(() -> WANCommandTestBase.createFirstRemoteLocator( 2, punePort ));
+
     vm3.invoke(() -> WANCommandTestBase.createCache( punePort ));
     vm3.invoke(() -> WANCommandTestBase.createSender( "ln",
         2, false, 100, 400, false, false, null, true ));
@@ -129,7 +101,6 @@
         "ln", true, false ));
 
     final DistributedMember vm1Member = (DistributedMember) vm3.invoke(() -> WANCommandTestBase.getMember());
->>>>>>> f702bcfe
     pause(10000);
     String command = CliStrings.PAUSE_GATEWAYSENDER + " --"
         + CliStrings.PAUSE_GATEWAYSENDER__ID + "=ln --"
@@ -145,11 +116,7 @@
       fail("testPauseGatewaySender failed as did not get CommandResult");
     }
 
-<<<<<<< HEAD
-    vm3.invoke(() -> verifySenderState(
-=======
     vm3.invoke(() -> WANCommandTestBase.verifySenderState(
->>>>>>> f702bcfe
         "ln", true, true ));
   }
 
@@ -162,34 +129,9 @@
     props.setProperty(DistributionConfig.MCAST_PORT_NAME, "0");
     props.setProperty(DistributionConfig.DISTRIBUTED_SYSTEM_ID_NAME, "1");
     props.setProperty(DistributionConfig.LOCATORS_NAME, "localhost[" + punePort + "]");
-<<<<<<< HEAD
-    setUpJmxManagerOnVm0ThenConnect(props);
-
-    Integer nyPort = (Integer) vm2.invoke(() -> createFirstRemoteLocator( 2, punePort ));
-
-    vm3.invoke(() -> createCache( punePort ));
-    vm3.invoke(() -> createSender( "ln",
-            2, false, 100, 400, false, false, null, true ));
-    vm4.invoke(() -> createCache( punePort ));
-    vm4.invoke(() -> createSender( "ln",
-            2, false, 100, 400, false, false, null, true ));
-    vm5.invoke(() -> createCache( punePort ));
-    vm5.invoke(() -> createSender( "ln",
-            2, false, 100, 400, false, false, null, true ));
-
-    vm3.invoke(() -> startSender( "ln" ));
-    vm4.invoke(() -> startSender( "ln" ));
-    vm5.invoke(() -> startSender( "ln" ));
-
-    vm3.invoke(() -> verifySenderState(
-            "ln", true, false ));
-    vm4.invoke(() -> verifySenderState(
-            "ln", true, false ));
-    vm5.invoke(() -> verifySenderState(
-=======
-    createDefaultSetup(props);
-
-    Integer nyPort = (Integer) vm2.invoke(() -> WANCommandTestBase.createFirstRemoteLocator( 2, punePort ));
+    setUpJmxManagerOnVm0ThenConnect(props);
+
+    Integer nyPort = (Integer) vm2.invoke(() -> createFirstRemoteLocator( 2, punePort ));
 
     vm3.invoke(() -> WANCommandTestBase.createCache( punePort ));
     vm3.invoke(() -> WANCommandTestBase.createSender( "ln",
@@ -201,16 +143,13 @@
     vm5.invoke(() -> WANCommandTestBase.createSender( "ln",
             2, false, 100, 400, false, false, null, true ));
 
-    vm3.invoke(() -> WANCommandTestBase.startSender( "ln" ));
-    vm4.invoke(() -> WANCommandTestBase.startSender( "ln" ));
-    vm5.invoke(() -> WANCommandTestBase.startSender( "ln" ));
+    vm3.invoke(() -> startSender( "ln" ));
 
     vm3.invoke(() -> WANCommandTestBase.verifySenderState(
             "ln", true, false ));
     vm4.invoke(() -> WANCommandTestBase.verifySenderState(
             "ln", true, false ));
     vm5.invoke(() -> WANCommandTestBase.verifySenderState(
->>>>>>> f702bcfe
             "ln", true, false ));
 
     pause(10000);
@@ -233,19 +172,11 @@
       fail("testPauseGatewaySender failed as did not get CommandResult");
     }
 
-<<<<<<< HEAD
-    vm3.invoke(() -> verifySenderState(
-            "ln", true, true ));
-    vm4.invoke(() -> verifySenderState(
-            "ln", true, true ));
-    vm5.invoke(() -> verifySenderState(
-=======
     vm3.invoke(() -> WANCommandTestBase.verifySenderState(
             "ln", true, true ));
     vm4.invoke(() -> WANCommandTestBase.verifySenderState(
             "ln", true, true ));
     vm5.invoke(() -> WANCommandTestBase.verifySenderState(
->>>>>>> f702bcfe
             "ln", true, true ));
   }
 
@@ -548,11 +479,7 @@
     vm3.invoke(() -> verifySenderState(
         "ln", true, true ));
 
-<<<<<<< HEAD
     final DistributedMember vm1Member = (DistributedMember) vm3.invoke(() -> getMember());
-=======
-    final DistributedMember vm1Member = (DistributedMember) vm3.invoke(() -> WANCommandTestBase.getMember());
->>>>>>> f702bcfe
     pause(10000);
     String command = CliStrings.RESUME_GATEWAYSENDER + " --"
         + CliStrings.RESUME_GATEWAYSENDER__ID + "=ln --"
