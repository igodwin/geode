/*
 * Licensed to the Apache Software Foundation (ASF) under one or more
 * contributor license agreements.  See the NOTICE file distributed with
 * this work for additional information regarding copyright ownership.
 * The ASF licenses this file to You under the Apache License, Version 2.0
 * (the "License"); you may not use this file except in compliance with
 * the License.  You may obtain a copy of the License at
 *
 *      http://www.apache.org/licenses/LICENSE-2.0
 *
 * Unless required by applicable law or agreed to in writing, software
 * distributed under the License is distributed on an "AS IS" BASIS,
 * WITHOUT WARRANTIES OR CONDITIONS OF ANY KIND, either express or implied.
 * See the License for the specific language governing permissions and
 * limitations under the License.
 */

package com.gemstone.gemfire.internal.cache.tier.sockets;

import static com.gemstone.gemfire.distributed.ConfigurationProperties.*;

import java.io.EOFException;
import java.io.IOException;
import java.io.InterruptedIOException;
import java.net.BindException;
import java.net.Inet6Address;
import java.net.InetAddress;
import java.net.InetSocketAddress;
import java.net.ServerSocket;
import java.net.Socket;
import java.net.SocketException;
import java.net.SocketTimeoutException;
import java.net.UnknownHostException;
import java.nio.ByteBuffer;
import java.nio.channels.CancelledKeyException;
import java.nio.channels.ClosedChannelException;
import java.nio.channels.ClosedSelectorException;
import java.nio.channels.SelectionKey;
import java.nio.channels.Selector;
import java.nio.channels.ServerSocketChannel;
import java.nio.channels.SocketChannel;
import java.util.ArrayList;
import java.util.Collections;
import java.util.HashMap;
import java.util.HashSet;
import java.util.Iterator;
import java.util.List;
import java.util.Map;
import java.util.Set;
import java.util.concurrent.BlockingQueue;
import java.util.concurrent.LinkedBlockingQueue;
import java.util.concurrent.RejectedExecutionException;
import java.util.concurrent.RejectedExecutionHandler;
import java.util.concurrent.SynchronousQueue;
import java.util.concurrent.ThreadFactory;
import java.util.concurrent.ThreadPoolExecutor;
import java.util.concurrent.TimeUnit;
import java.util.concurrent.atomic.AtomicInteger;

import javax.net.ssl.SSLException;

import org.apache.logging.log4j.Logger;

import com.gemstone.gemfire.CancelException;
import com.gemstone.gemfire.SystemFailure;
import com.gemstone.gemfire.ToDataException;
import com.gemstone.gemfire.cache.Cache;
import com.gemstone.gemfire.cache.RegionDestroyedException;
import com.gemstone.gemfire.cache.client.internal.PoolImpl;
import com.gemstone.gemfire.cache.server.CacheServer;
import com.gemstone.gemfire.cache.wan.GatewayTransportFilter;
import com.gemstone.gemfire.distributed.internal.*;
import com.gemstone.gemfire.internal.net.SSLEnabledComponent;
import com.gemstone.gemfire.internal.net.SocketCreator;
import com.gemstone.gemfire.internal.SystemTimer;
import com.gemstone.gemfire.internal.cache.BucketAdvisor;
import com.gemstone.gemfire.internal.cache.BucketAdvisor.BucketProfile;
import com.gemstone.gemfire.internal.cache.GemFireCacheImpl;
import com.gemstone.gemfire.internal.cache.InternalCache;
import com.gemstone.gemfire.internal.cache.PartitionedRegion;
import com.gemstone.gemfire.internal.cache.partitioned.AllBucketProfilesUpdateMessage;
import com.gemstone.gemfire.internal.cache.tier.Acceptor;
import com.gemstone.gemfire.internal.cache.tier.CachedRegionHelper;
import com.gemstone.gemfire.internal.cache.wan.GatewayReceiverStats;
import com.gemstone.gemfire.internal.i18n.LocalizedStrings;
import com.gemstone.gemfire.internal.logging.LogService;
import com.gemstone.gemfire.internal.logging.LoggingThreadGroup;
import com.gemstone.gemfire.internal.logging.log4j.LocalizedMessage;
import com.gemstone.gemfire.internal.security.IntegratedSecurityService;
import com.gemstone.gemfire.internal.security.SecurityService;
import com.gemstone.gemfire.internal.security.GeodeSecurityUtil;
import com.gemstone.gemfire.internal.net.SocketCreatorFactory;
import com.gemstone.gemfire.internal.tcp.ConnectionTable;
import com.gemstone.gemfire.internal.util.ArrayUtils;

/**
 * Implements the acceptor thread on the bridge server. Accepts connections from
 * the edge and starts up threads to process requests from these.
 * 
 * @since GemFire 2.0.2
 */
@SuppressWarnings("deprecation")
public class AcceptorImpl extends Acceptor implements Runnable
{
  private static final Logger logger = LogService.getLogger();
  
  private static final boolean isJRockit = System.getProperty("java.vm.name").contains("JRockit");
  
  protected final CacheServerStats stats;
  private final int maxConnections;
  private final int maxThreads;

  private final ThreadPoolExecutor pool;
  /**
   * A pool used to process handshakes.
   */
  private final ThreadPoolExecutor hsPool;

  /** The port on which this acceptor listens for client connections */
  private final int localPort;

  /** The server socket that handles requests for connections */
  private ServerSocket serverSock = null;

  /** The GemFire cache served up by this acceptor */
  protected final InternalCache cache;

  /** Caches region information */
  private final CachedRegionHelper crHelper;

  /** A lock to prevent close from occurring while creating a ServerConnection */
  private final Object syncLock = new Object();

  /**
   * THE selector for the bridge server; null if no selector.
   */
  private final Selector selector;
  //private final Selector tmpSel;
  /**
   * Used for managing direct byte buffer for client comms; null if no selector.
   */
  private final LinkedBlockingQueue commBufferQueue;
  /**
   * Used to timeout accepted sockets that we are waiting for the handshake packet
   */
  private final SystemTimer hsTimer;
  /**
   * A queue used to feed register requests to the selector; null if no selector.
   */
  private final LinkedBlockingQueue selectorQueue;
  /**
   * All the objects currently registered with selector.
   */
  private final HashSet selectorRegistrations;
  /**
   * tcpNoDelay setting for outgoing sockets
   */
  private final boolean tcpNoDelay;

  /**
   * The name of a system property that sets the hand shake timeout (in
   * milliseconds). This is how long a client will wait to hear back from
   * a server.
   */
  public static final String HANDSHAKE_TIMEOUT_PROPERTY_NAME = "BridgeServer.handShakeTimeout";

  /**
   * The default value of the {@link #HANDSHAKE_TIMEOUT_PROPERTY_NAME} system
   * property.
   */
  public static final int DEFAULT_HANDSHAKE_TIMEOUT_MS = 59000;

  /** Test value for handshake timeout */
  protected static final int handShakeTimeout = Integer.getInteger(HANDSHAKE_TIMEOUT_PROPERTY_NAME, DEFAULT_HANDSHAKE_TIMEOUT_MS).intValue();

  /**
   * The name of a system property that sets the accept timeout (in
   * milliseconds). This is how long a server will wait to get its first
   * byte from a client it has just accepted.
   */
  public static final String ACCEPT_TIMEOUT_PROPERTY_NAME = "BridgeServer.acceptTimeout";

  /**
   * The default value of the {@link #ACCEPT_TIMEOUT_PROPERTY_NAME} system
   * property.
   */
  public static final int DEFAULT_ACCEPT_TIMEOUT_MS = 9900;

  /** Test value for accept timeout */
  private final int acceptTimeout = Integer.getInteger(ACCEPT_TIMEOUT_PROPERTY_NAME, DEFAULT_ACCEPT_TIMEOUT_MS).intValue();

  /** The mininum value of max-connections */
  public static final int MINIMUM_MAX_CONNECTIONS = 16;

  /** The buffer size for server-side sockets. */
  private final int socketBufferSize;

  /** Notifies clients of updates */
  private CacheClientNotifier clientNotifier;

  /**
   * The default value of the {@link ServerSocket}
   * {@link #BACKLOG_PROPERTY_NAME}system property
   */
  private static final int DEFAULT_BACKLOG = 1000;

  /** The system property name for setting the {@link ServerSocket}backlog */
  public static final String BACKLOG_PROPERTY_NAME = "BridgeServer.backlog";

  /**
   * Current number of ServerConnection instances that are CLIENT_TO_SERVER cons.
   */
  public final AtomicInteger clientServerCnxCount = new AtomicInteger();

  /** Has this acceptor been shut down */
  private volatile boolean shutdown = false;

  /** The thread that runs the acceptor */
  private Thread thread = null;

  /** The thread that runs the selector loop if any */
  private Thread selectorThread = null;

  /**
   * Controls updates to {@link #allSCs}
   */
  private final Object allSCsLock = new Object();
  
  /**
   * List of ServerConnection.
   * 
   * Instances added when constructed; removed when terminated.
   * 
   * guarded.By {@link #allSCsLock}
   */
  private final HashSet allSCs = new HashSet();

  /** List of ServerConnections, for {@link #emergencyClose()}
   * 
   *  guarded.By {@link #allSCsLock}
   */
  private volatile ServerConnection allSCList[] = new ServerConnection[0];

  /**
   * The ip address or host name this acceptor is to bind to;
   * <code>null</code> or "" indicates
   * it will listen on all local addresses.
   * @since GemFire 5.7
   */
  private final String bindHostName;
  
  /**
   * A listener for connect/disconnect events
   */
  private final ConnectionListener connectionListener;
  
  /** The client health monitor tracking connections for this acceptor */
  private ClientHealthMonitor healthMonitor;
  
  /** bridge's setting of notifyBySubscription */
  private final boolean notifyBySubscription;
  
  /** 
   * The AcceptorImpl identifier, used to identify the clients connected to 
   * this Acceptor.
   */
  private long acceptorId;

  private static boolean isAuthenticationRequired;
  private static boolean isIntegratedSecurity;

  private static boolean isPostAuthzCallbackPresent;

  private boolean isGatewayReceiver;
  private List<GatewayTransportFilter> gatewayTransportFilters;
<<<<<<< HEAD
  private final SocketCreator socketCreator; 

=======
  private final SocketCreator socketCreator;
  
>>>>>>> e25ba5c0
  private SecurityService securityService = IntegratedSecurityService.getSecurityService();

  /**
   * Initializes this acceptor thread to listen for connections on the given
   * port.
   * 
   * @param port
   *          The port on which this acceptor listens for connections. If
   *          <code>0</code>, a random port will be chosen.
   * @param bindHostName The ip address or host name this acceptor listens on for
   *        connections.
   *        If <code>null</code> or "" then all local addresses are used
   * @param socketBufferSize
   *          The buffer size for server-side sockets
   * @param maximumTimeBetweenPings
   *          The maximum time between client pings. This value is used by the
   *          <code>ClientHealthMonitor</code> to monitor the health of this
   *          server's clients.
   * @param internalCache
   *          The GemFire cache whose contents is served to clients
   * @param maxConnections
   *          the maximum number of connections allowed in the server pool
   * @param maxThreads
   *          the maximum number of threads allowed in the server pool
   * 
   * @see SocketCreator#createServerSocket(int, int, InetAddress)
   * @see ClientHealthMonitor
   * @since GemFire 5.7
   */
  public AcceptorImpl(int port,
                      String bindHostName, boolean notifyBySubscription,
                      int socketBufferSize, int maximumTimeBetweenPings,
                      InternalCache internalCache, int maxConnections, int maxThreads,
                      int maximumMessageCount, int messageTimeToLive,
                      ConnectionListener listener,List overflowAttributesList, 
                      boolean isGatewayReceiver, List<GatewayTransportFilter> transportFilter,
                      boolean tcpNoDelay)
      throws IOException
  {
    this.bindHostName = calcBindHostName(internalCache, bindHostName);
    this.connectionListener = listener == null ? new ConnectionListenerAdapter() : listener;
    this.notifyBySubscription = notifyBySubscription;
    this.isGatewayReceiver = isGatewayReceiver;
    this.gatewayTransportFilters = transportFilter;
    {
      int tmp_maxConnections = maxConnections;
      if (tmp_maxConnections < MINIMUM_MAX_CONNECTIONS) {
        tmp_maxConnections = MINIMUM_MAX_CONNECTIONS;
      }
      this.maxConnections = tmp_maxConnections;
    }
    {
      int tmp_maxThreads = maxThreads;
      if (maxThreads == CacheServer.DEFAULT_MAX_THREADS) {
        // consult system properties for 5.0.2 backwards compatibility
        if (DEPRECATED_SELECTOR) {
          tmp_maxThreads = DEPRECATED_SELECTOR_POOL_SIZE;
        }
      }
      if (tmp_maxThreads < 0) {
        tmp_maxThreads = 0;
      }
      else if (tmp_maxThreads > this.maxConnections) {
        tmp_maxThreads = this.maxConnections;
      }
      boolean isWindows = false;
      String os = System.getProperty("os.name");
      if (os != null) {
        if (os.indexOf("Windows") != -1) {
          isWindows = true;
        }
      }
      if (tmp_maxThreads > 0 && isWindows) {
        // bug #40472 and JDK bug 6230761 - NIO can't be used with IPv6 on Windows
        if (getBindAddress() instanceof Inet6Address) {
          logger.warn(LocalizedMessage.create(LocalizedStrings.AcceptorImpl_IGNORING_MAX_THREADS_DUE_TO_JROCKIT_NIO_BUG));
          tmp_maxThreads = 0;
        }
        // bug #40198 - Selector.wakeup() hangs if VM starts to exit
        if (isJRockit) {
          logger.warn(LocalizedMessage.create(LocalizedStrings.AcceptorImpl_IGNORING_MAX_THREADS_DUE_TO_WINDOWS_IPV6_BUG));
          tmp_maxThreads = 0;
        }
      }
      this.maxThreads = tmp_maxThreads;
    }
    {
      Selector tmp_s = null;
      //Selector tmp2_s = null;
      LinkedBlockingQueue tmp_q = null;
      LinkedBlockingQueue tmp_commQ = null;
      HashSet tmp_hs = null;
      SystemTimer tmp_timer = null;
      if (isSelector()) {
        tmp_s = Selector.open(); // no longer catch ex to fix bug 36907
        //tmp2_s = Selector.open(); // workaround for bug 39624
        tmp_q = new LinkedBlockingQueue();
        tmp_commQ = new LinkedBlockingQueue();
        tmp_hs = new HashSet(512);
        tmp_timer = new SystemTimer(
            internalCache.getDistributedSystem(), true);
      }
      this.selector = tmp_s;
      //this.tmpSel = tmp2_s;
      this.selectorQueue = tmp_q;
      this.commBufferQueue = tmp_commQ;
      this.selectorRegistrations = tmp_hs;
      this.hsTimer = tmp_timer;
      this.tcpNoDelay = tcpNoDelay;
    }

    {
      if(!isGatewayReceiver) {
        //If configured use SSL properties for cache-server
        this.socketCreator = SocketCreatorFactory.getSSLSocketCreatorForComponent(SSLEnabledComponent.SERVER);
      } else {
        this.socketCreator = SocketCreatorFactory.getSSLSocketCreatorForComponent(SSLEnabledComponent.GATEWAY);
      }
      
      final GemFireCacheImpl gc;
      if (getCachedRegionHelper() != null) {
        gc = (GemFireCacheImpl)getCachedRegionHelper().getCache();
      }
      else {
        gc = null;
      }
      final int backLog = Integer.getInteger(BACKLOG_PROPERTY_NAME, DEFAULT_BACKLOG).intValue();
      final long tilt = System.currentTimeMillis() + 120 * 1000;

      if (isSelector()) {
        if (this.socketCreator.useSSL()) {
          throw new IllegalArgumentException(LocalizedStrings.AcceptorImpl_SELECTOR_THREAD_POOLING_CAN_NOT_BE_USED_WITH_CLIENTSERVER_SSL_THE_SELECTOR_CAN_BE_DISABLED_BY_SETTING_MAXTHREADS0.toLocalizedString());
        }
        ServerSocketChannel channel = ServerSocketChannel.open();
        this.serverSock = channel.socket();
        this.serverSock.setReuseAddress(true);
        
        // Set the receive buffer size before binding the socket so that large
        // buffers will be allocated on accepted sockets (see
        // java.net.ServerSocket.setReceiverBufferSize javadocs)
        this.serverSock.setReceiveBufferSize(socketBufferSize);
        
        // fix for bug 36617.  If BindException is thrown, retry after
        // sleeping.  The server may have been stopped and then
        // immediately restarted, which sometimes results in a bind exception
        for (;;) {
          try {
            this.serverSock.bind(new InetSocketAddress(getBindAddress(), port), backLog);
            break;
          }
          catch (SocketException b) {
            if (! treatAsBindException(b) || 
                System.currentTimeMillis() > tilt) { 
              throw b;
            }
          }
          
          boolean interrupted = Thread.interrupted();
          try {
            Thread.sleep(1000);
          }
          catch (InterruptedException e) {
            interrupted = true;
          }
          finally {
            if (interrupted) {
              Thread.currentThread().interrupt();
            }
          }
          if (gc != null) {
            gc.getCancelCriterion().checkCancelInProgress(null);
          }
        } // for
      } // isSelector 
      else { // !isSelector
        // fix for bug 36617.  If BindException is thrown, retry after
        // sleeping.  The server may have been stopped and then
        // immediately restarted, which sometimes results in a bind exception
        for (;;) {
          try {
            this.serverSock = this.socketCreator.createServerSocket(port, backLog,
                getBindAddress(), this.gatewayTransportFilters,
                socketBufferSize);
            break;
          }
          catch (SocketException e) {
            if (! treatAsBindException(e) ||
                System.currentTimeMillis() > tilt) {
              throw e;
            }
          }
          
          boolean interrupted = Thread.interrupted();
          try {
            Thread.sleep(1000);
          }
          catch (InterruptedException e) {
            interrupted = true;
          }
          finally {
            if (interrupted) {
              Thread.currentThread().interrupt();
            }
          }
          if (gc != null) {
            gc.getCancelCriterion().checkCancelInProgress(null);
          }
        } // for
      } // !isSelector
      
      if (port == 0) {
        port = this.serverSock.getLocalPort();
      }
      {
        InternalDistributedSystem ds = InternalDistributedSystem.getConnectedInstance();
        if (ds != null) {
          DM dm = ds.getDistributionManager();
          if (dm != null && dm.getDistributionManagerId().getPort() == 0 && (dm instanceof LonerDistributionManager)) {
            // a server with a loner distribution manager - update it's port number
            ((LonerDistributionManager)dm).updateLonerPort(port);
          }
        }
      }
      this.localPort = port;
      String sockName = this.serverSock.getLocalSocketAddress().toString();
      logger.info(LocalizedMessage.create(
          LocalizedStrings.AcceptorImpl_CACHE_SERVER_CONNECTION_LISTENER_BOUND_TO_ADDRESS_0_WITH_BACKLOG_1,
          new Object[] {sockName, Integer.valueOf(backLog)}));
      if(isGatewayReceiver){
        this.stats = GatewayReceiverStats.createGatewayReceiverStats(sockName);
      }else{
        this.stats = new CacheServerStats(sockName);
      }
      
    }

    this.cache = internalCache;
    this.crHelper = new CachedRegionHelper(this.cache);

    this.clientNotifier = CacheClientNotifier.getInstance(cache, this.stats,
        maximumMessageCount,messageTimeToLive,
        connectionListener,overflowAttributesList, isGatewayReceiver);
    this.socketBufferSize = socketBufferSize;

    // Create the singleton ClientHealthMonitor
    this.healthMonitor = ClientHealthMonitor.getInstance(internalCache, maximumTimeBetweenPings,
        this.clientNotifier.getStats());

    {
      ThreadPoolExecutor tmp_pool = null;
      String gName = "ServerConnection "
        //+ serverSock.getInetAddress()
        + "on port " + this.localPort;
      final ThreadGroup socketThreadGroup
        = LoggingThreadGroup.createThreadGroup(gName, logger);
                                          
      ThreadFactory socketThreadFactory = new ThreadFactory() {
          int connNum = -1;

          public Thread newThread(final Runnable command) {
            int tnum;
            synchronized (this) {
              tnum = ++connNum;
            }
            String tName = socketThreadGroup.getName() + " Thread " + tnum;
            getStats().incConnectionThreadsCreated();
            Runnable r = new Runnable() {
              public void run() {
                try {
                  command.run();
                }
                catch (CancelException e) { // bug 39463
                  // ignore
                } finally {
                  ConnectionTable.releaseThreadsSockets();
                }
              }
            };
            return new Thread(socketThreadGroup, r, tName);
          }
        };
      try {
        if (isSelector()) {
          tmp_pool = new PooledExecutorWithDMStats(new LinkedBlockingQueue(),
                                                   this.maxThreads,
                                                   getStats().getCnxPoolHelper(),
                                                   socketThreadFactory,
                                                   Integer.MAX_VALUE);
        } else {
          tmp_pool
            = new ThreadPoolExecutor(MINIMUM_MAX_CONNECTIONS,
                                     this.maxConnections,
                                     0L,
                                     TimeUnit.MILLISECONDS,
                                     new SynchronousQueue(),
                                     socketThreadFactory);
        }
      }
      catch (IllegalArgumentException poolInitException) {
        this.stats.close();
        this.serverSock.close();
        throw poolInitException;
      }
      this.pool = tmp_pool;
    }
    {
      ThreadPoolExecutor tmp_hsPool = null;
      String gName = "Handshaker "
        + serverSock.getInetAddress()
        + ":" + this.localPort;
      final ThreadGroup socketThreadGroup
        = LoggingThreadGroup.createThreadGroup(gName, logger);
                                          
      ThreadFactory socketThreadFactory = new ThreadFactory() {
          int connNum = -1;

          public Thread newThread(Runnable command) {
            int tnum;
            synchronized (this) {
              tnum = ++connNum;
            }
            String tName = socketThreadGroup.getName() + " Thread " + tnum;
            getStats().incAcceptThreadsCreated();
            return new Thread(socketThreadGroup, command, tName);
          }
        };
      try {
        final BlockingQueue bq = new SynchronousQueue();
        final RejectedExecutionHandler reh = new RejectedExecutionHandler() {
            public void rejectedExecution(Runnable r, ThreadPoolExecutor pool) {
              try {
                bq.put(r);
              }
              catch (InterruptedException ex) {
                Thread.currentThread().interrupt(); // preserve the state
                throw new RejectedExecutionException(LocalizedStrings.AcceptorImpl_INTERRUPTED.toLocalizedString(), ex);
              }
            }
          };
        tmp_hsPool = new ThreadPoolExecutor(1,
                                            HANDSHAKE_POOL_SIZE,
                                            60, TimeUnit.SECONDS,
                                            bq,
                                            socketThreadFactory,
                                            reh);
      }
      catch (IllegalArgumentException poolInitException) {
        this.stats.close();
        this.serverSock.close();
        this.pool.shutdownNow();
        throw poolInitException;
      }
      this.hsPool = tmp_hsPool;
    }

    isAuthenticationRequired = (this.isGatewayReceiver && this.securityService.isGatewaySecurityRequired()) ||
                               (! this.isGatewayReceiver && this.securityService.isClientSecurityRequired());

    isIntegratedSecurity = this.securityService.isIntegratedSecurity();

    String postAuthzFactoryName = this.cache.getDistributedSystem()
        .getProperties().getProperty(SECURITY_CLIENT_ACCESSOR_PP);

    isPostAuthzCallbackPresent = (postAuthzFactoryName != null && postAuthzFactoryName
        .length() > 0) ? true : false;
  }

  public long getAcceptorId(){
    return this.acceptorId;  
  }
  
  public CacheServerStats getStats() {
    return this.stats;
  }
  
  /**
   * Returns true if this acceptor is using a selector to detect client events.
   */
  public boolean isSelector() {
    return this.maxThreads > 0;
  }
  /**
   * This system property is only used if max-threads == 0.
   * This is for 5.0.2 backwards compatibility.
   * @deprecated since 5.1 use cache-server max-threads instead
   */
  @Deprecated
  private static final boolean DEPRECATED_SELECTOR = Boolean.getBoolean("BridgeServer.SELECTOR");

  /**
   * This system property is only used if max-threads == 0.
   * This is for 5.0.2 backwards compatibility.
   * @deprecated since 5.1 use cache-server max-threads instead
   */
  @Deprecated
  private final static int DEPRECATED_SELECTOR_POOL_SIZE = Integer.getInteger("BridgeServer.SELECTOR_POOL_SIZE", 16).intValue();
  private final static int HANDSHAKE_POOL_SIZE = Integer.getInteger("BridgeServer.HANDSHAKE_POOL_SIZE", 4).intValue();

  @Override
  public void start() throws IOException
  {
    ThreadGroup tg = LoggingThreadGroup.createThreadGroup("Acceptor "
        + this.serverSock.getInetAddress() + ":" + this.localPort, logger);
    thread = new Thread(tg, this, "Cache Server Acceptor "
        + this.serverSock.getInetAddress() + ":" + this.localPort
        + " local port: " + this.serverSock.getLocalPort());

    this.acceptorId = thread.getId();

    // This thread should not be a daemon to keep BridgeServers created
    // in code from exiting immediately.    
    thread.start();
    
    if (isSelector()) {
      Runnable r = new Runnable() {
          public void run() {
            AcceptorImpl.this.runSelectorLoop();
          }
        };
      this.selectorThread = new Thread(tg, r, "Cache Server Selector "
                                       + this.serverSock.getInetAddress()
                                       + ":" + this.localPort
                                       + " local port: "
                                       + this.serverSock.getLocalPort());
      this.selectorThread.start();
    }
    GemFireCacheImpl myCache  = (GemFireCacheImpl)cache;
    Set<PartitionedRegion> prs = myCache.getPartitionedRegions();
    for(PartitionedRegion pr : prs){
      Map<Integer, BucketAdvisor.BucketProfile> profiles = new HashMap<Integer,BucketAdvisor.BucketProfile>();
      // get all local real bucket advisors
      Map<Integer,BucketAdvisor> advisors = pr.getRegionAdvisor().getAllBucketAdvisors();
      for(Map.Entry<Integer,BucketAdvisor> entry : advisors.entrySet()){
        BucketAdvisor advisor = entry.getValue();
        // addLocally
        BucketProfile bp = (BucketProfile) advisor.createProfile();
        advisor.updateServerBucketProfile(bp);
        //advisor.basicAddClientProfile(bp);
        profiles.put(entry.getKey(), bp);
      }
      Set receipients = new HashSet();
      receipients = pr.getRegionAdvisor().adviseAllPRNodes();
      // send it to all in one messgae
      ReplyProcessor21 reply = AllBucketProfilesUpdateMessage.send(receipients, pr.getDistributionManager(),
          pr.getPRId(), profiles, true);
      if(reply != null) {
        reply.waitForRepliesUninterruptibly();
      }
    }
  }

  public void registerSC(ServerConnection sc) {
    synchronized (this.syncLock) {
      if (!isRunning()) {
        finishCon(sc);
        return;
      }
    }
    getSelectorQueue().offer(sc);
    wakeupSelector();
  }

  /** wake up the selector thread */
  private void wakeupSelector() {
    Selector s = getSelector();
    if (s != null && s.isOpen()) {
      this.selector.wakeup();
    }
  }
  
  public void unregisterSC(ServerConnection sc) {
    // removed syncLock synchronization to fix bug 37104
    synchronized (this.allSCsLock) {
      this.allSCs.remove(sc);
      Iterator it = this.allSCs.iterator();
      ServerConnection again[] = new ServerConnection[this.allSCs.size()];
      for (int i = 0; i < again.length; i ++) {
        again[i] = (ServerConnection)it.next();
      }
      this.allSCList = again;
    }
    if (!isRunning()) {
      return;
    }
    // just need to wake the selector up so it will notice our socket was closed
    wakeupSelector();
  }

  private void finishCon(ServerConnection sc) {
    if (sc != null) {
      sc.handleTermination();
    }
  }
  
  private void drainSelectorQueue() {
    ServerConnection sc = (ServerConnection)this.selectorQueue.poll();
    CancelException cce = null;
    while (sc != null) {
      try {
        finishCon(sc);
      }
      catch (CancelException e) {
        if (cce == null) {
          cce = e;
        }
      }
      sc = (ServerConnection)this.selectorQueue.poll();
    }
    Iterator it = selectorRegistrations.iterator();
    while (it.hasNext()) {
      try {
        finishCon((ServerConnection)it.next());
      }
      catch (CancelException e) {
        if (cce == null) {
          cce = e;
        }
      }
    } // while
    if (cce != null) {
      throw cce;
    }
  }

  /**
   * break any potential circularity in {@link #loadEmergencyClasses()}
   */
  private static volatile boolean emergencyClassesLoaded = false;
  
  /**
   * Ensure that the CachedRegionHelper and ServerConnection classes
   * get loaded.
   * 
   * @see SystemFailure#loadEmergencyClasses()
   */
  public static void loadEmergencyClasses() {
    if (emergencyClassesLoaded) return;
    emergencyClassesLoaded = true;
    CachedRegionHelper.loadEmergencyClasses();
    ServerConnection.loadEmergencyClasses();
  }
  
  /**
   * @see SystemFailure#emergencyClose()
   */
  public void emergencyClose() {
    ServerSocket ss = this.serverSock;
    if (ss != null) {
      try {
        ss.close();
      }
      catch (IOException e) {
        // ignore
      }
    }
//    this.selector.close();  might NOT be safe
    this.crHelper.setShutdown(true);
    
    // TODO I'm worried about a  fat lock to acquire this synchronization
//    synchronized (this.allSCsLock)
    {
      ServerConnection snap[] = this.allSCList;
      for (int i = 0; i < snap.length; i ++) {
        snap[i].emergencyClose(); // part of cleanup()
      }
    }
  }
  
  private boolean isRegisteredObjectClosed(ServerConnection sc) {
    return sc.isClosed();
  }

  private int checkRegisteredKeys(int count) {
    int result = count;
    CancelException cce = null;
    if (count > 0) {
      Iterator it = this.selectorRegistrations.iterator();
      while (it.hasNext()) {
        ServerConnection sc = (ServerConnection)it.next();
        if (isRegisteredObjectClosed(sc)) {
          result--;
          it.remove();
          try {
            finishCon(sc);
          }
          catch (CancelException e) {
            if (cce == null) {
              cce = e;
            }
          }
        }
      } // while
    }
    if (cce != null) {
      throw cce;
    }
    return result;
  }

  private static final boolean WORKAROUND_SELECTOR_BUG = Boolean.getBoolean("CacheServer.NIO_SELECTOR_WORKAROUND");

  private Selector tmpSel;

  private void checkForStuckKeys() {
    if (!WORKAROUND_SELECTOR_BUG) return;
    if (tmpSel == null) {
      try {
        tmpSel = Selector.open();
      } catch (IOException ignore) {
        logger.warn(LocalizedMessage.create(LocalizedStrings.AcceptorImpl_COULD_NOT_CHECK_FOR_STUCK_KEYS, ignore));
        return;
      }
        
    }
    //logger.info("DEBUG: checking for stuck keys");
    Iterator it = (new ArrayList(this.selector.keys())).iterator();
    while (it.hasNext()) {
      SelectionKey sk = (SelectionKey)it.next();
      ServerConnection sc = (ServerConnection)sk.attachment();
      if (sc == null) continue;
      try {
        sk.cancel();
        this.selector.selectNow(); // clear the cancelled key
        SelectionKey tmpsk = sc.getSelectableChannel().register(this.tmpSel, SelectionKey.OP_WRITE|SelectionKey.OP_READ);
        try {
          // it should always be writable
          int events = this.tmpSel.selectNow();
          if (events == 0) {
            logger.info(LocalizedMessage.create(LocalizedStrings.AcceptorImpl_STUCK_SELECTION_KEY_DETECTED_ON_0, sc));
            tmpsk.cancel();
            tmpSel.selectNow(); // clear canceled key
            sc.registerWithSelector2(this.selector);
          } else {
            if (tmpsk.isValid() && tmpsk.isReadable()) {
              //             logger.info("DEBUG detected read event on " + sc);
              try {
                tmpsk.cancel();
                this.tmpSel.selectNow(); // clear canceled key
                this.selectorRegistrations.remove(sc);
                registeredKeys--;
                sc.makeBlocking();
                // we need to say we are processing a message
                // so that that client health monitor will not
                // kill us while we wait for a thread in the thread pool.
                // This is also be used to determine how long we are
                // in the thread pool queue and to cancel operations that
                // have waited too long in the queue.
                sc.setProcessingMessage();
              } catch (ClosedChannelException ignore) {
                finishCon(sc);
                continue;
              } catch (IOException ex) {
                finishCon(sc);
                if(isRunning()) {
                  logger.warn(LocalizedMessage.create(LocalizedStrings.AcceptorImpl_UNEXPECTED_EXCEPTION, ex));
                }
                continue;
              }
              try {
                AcceptorImpl.this.stats.incThreadQueueSize();
                AcceptorImpl.this.pool.execute(sc);
              } catch (RejectedExecutionException rejected) {
                finishCon(sc);
                AcceptorImpl.this.stats.decThreadQueueSize();
                if (!isRunning()) {
                  break;
                }
                logger.warn(LocalizedMessage.create(LocalizedStrings.AcceptorImpl_UNEXPECTED_EXCEPTION, rejected));
              }
            } else if (tmpsk.isValid() && tmpsk.isWritable()) {
              // this is expected
              tmpsk.cancel();
              this.tmpSel.selectNow(); // clear canceled key
              sc.registerWithSelector2(this.selector);
            } else if (!tmpsk.isValid()) {
              tmpsk.cancel();
              this.tmpSel.selectNow(); // clear canceled key
              sc.registerWithSelector2(this.selector);
            }
          }
        } catch (IOException ex) {
          if (isRunning() && this.selector.isOpen() && this.tmpSel.isOpen()) {
            logger.warn(LocalizedMessage.create(LocalizedStrings.AcceptorImpl_UNEXPECTED_EXCEPTION, ex));
            try {
              tmpsk.cancel();
              tmpSel.selectNow(); // clear canceled key
            } catch (IOException ex2) {
              if (isRunning() && this.selector.isOpen() && this.tmpSel.isOpen()) {
                logger.warn(LocalizedMessage.create(LocalizedStrings.AcceptorImpl_UNEXPECTED_EXCEPTION, ex2));
              }
            }
          }
        }
      } catch (ClosedChannelException ignore) { // fix for bug 39650
        // just ignore this channel and try the next one
        finishCon(sc);
        continue;
      } catch (IOException ex) {
        if (isRunning() && this.selector.isOpen() && this.tmpSel.isOpen()) {
          logger.warn(LocalizedMessage.create(LocalizedStrings.AcceptorImpl_UNEXPECTED_EXCEPTION, ex));
        }
      } catch (NullPointerException npe) { // fix bug 39644
        if (isRunning() && this.selector.isOpen() && this.tmpSel.isOpen()) {
          logger.warn(LocalizedMessage.create(LocalizedStrings.AcceptorImpl_UNEXPECTED_EXCEPTION, npe));
        }
      }
    }
  }
  
  private int registeredKeys = 0;

  public void runSelectorLoop() {
    //int zeroEventsCount = 0;
    try {
      logger.info(LocalizedMessage.create(LocalizedStrings.AcceptorImpl_SELECTOR_ENABLED));
      while (this.selector.isOpen() && !Thread.currentThread().isInterrupted()) {
        {
          SystemFailure.checkFailure();
//          this.cache.getDistributedSystem().getCancelCriterion().checkCancelInProgress(null);
          if (((GemFireCacheImpl)this.cache).isClosed()) { // bug 38834
            break; // TODO should just ask cache's CancelCriterion
          }
          if (this.cache.getCancelCriterion().isCancelInProgress()) {
            break;
          }
          ServerConnection sc;
          registeredKeys = checkRegisteredKeys(registeredKeys);
          if (registeredKeys == 0) {
            // do blocking wait on queue until we get some guys registered
            // with the selector
            sc = (ServerConnection)this.selectorQueue.take();
          } else {
            // we already have some guys registered so just do a poll on queue
            sc = (ServerConnection)this.selectorQueue.poll();
          }
          while (sc != null) {
            try {
              sc.registerWithSelector2(this.selector);
              registeredKeys++;
              this.selectorRegistrations.add(sc);
            } catch (ClosedChannelException cce) {
//            for bug bug 38474 
              finishCon(sc); 
            } catch (IOException ex) {
           
              finishCon(sc);
              logger.warn(LocalizedMessage.create(LocalizedStrings.AcceptorImpl_IGNORING, ex));
            } catch (RuntimeException ex) {
              finishCon(sc);
              logger.warn(LocalizedMessage.create(LocalizedStrings.AcceptorImpl_IGNORING, ex));
            }
            sc = (ServerConnection)this.selectorQueue.poll();
          }
        }
        if (registeredKeys == 0) {
          continue;
        }
        int events = this.selector.select();
        // select() could have returned due to wakeup() during close of cache
        if (this.cache.getCancelCriterion().isCancelInProgress()) {
          break;
        }
        if (events == 0) {
//           zeroEventsCount++;
//           if (zeroEventsCount > 0) {
//             zeroEventsCount = 0;
            checkForStuckKeys();

//              try {
//                this.selector.close(); // this selector is sick!
//              } catch (IOException ignore) {
//              }
//              this.selector = Selector.open();
//              {
//                Iterator it = selectorRegistrations.iterator();
//                while (it.hasNext()) {
//                  ServerConnection sc = (ServerConnection)it.next();
//                  sc.registerWithSelector2(this.selector);
//                }
//              }
//             }
//            ArrayList al = new ArrayList();
//            Iterator keysIt = this.selector.keys().iterator();
//            while (keysIt.hasNext()) {
//              SelectionKey sk = (SelectionKey)keysIt.next();
//              al.add(sk.attachment());
//              sk.cancel();
//            }
//            events = this.selector.selectNow();
//            Iterator alIt = al.iterator();
//            while (alIt.hasNext()) {
//              ServerConnection sc = (ServerConnection)alIt.next();
//              sc.registerWithSelector2(this.selector);
//            }
//            events = this.selector.select();
//         } else {
//           zeroEventsCount = 0;
        }
        while (events > 0) {
          int cancelCount = 0;
          Set sk = this.selector.selectedKeys();
          if (sk == null) {
            // something really bad has happened I'm not even sure this is possible
            // but lhughes so an NPE during close one time so perhaps it can happen
            // during selector close.
            events = 0;
            break;
          }
          Iterator keysIterator = sk.iterator();
          while (keysIterator.hasNext()) {
            SelectionKey key = (SelectionKey) keysIterator.next();
            // Remove the key from the selector's selectedKeys
            keysIterator.remove();
            final ServerConnection sc = (ServerConnection)key.attachment();
            try {
            if (key.isValid() && key.isReadable()) {
              // this is the only event we currently register for
              try {
                key.cancel();
                this.selectorRegistrations.remove(sc);
                registeredKeys--;
                cancelCount++;
                sc.makeBlocking();
                // we need to say we are processing a message
                // so that that client health monitor will not
                // kill us while we wait for a thread in the thread pool.
                // This is also be used to determine how long we are
                // in the thread pool queue and to cancel operations that
                // have waited too long in the queue.
                sc.setProcessingMessage();
              } catch (ClosedChannelException ignore) {
                finishCon(sc);
                continue;
              } catch (IOException ex) {
                finishCon(sc);
                if(isRunning()) {
                  logger.warn(LocalizedMessage.create(LocalizedStrings.AcceptorImpl_UNEXPECTED, ex));
                }
                continue;
              }
              try {
                AcceptorImpl.this.stats.incThreadQueueSize();
                AcceptorImpl.this.pool.execute(sc);
              } catch (RejectedExecutionException rejected) {
                finishCon(sc);
                AcceptorImpl.this.stats.decThreadQueueSize();
                if (!isRunning()) {
                  break;
                }
                logger.warn(LocalizedMessage.create(LocalizedStrings.AcceptorImpl_UNEXPECTED, rejected));
              }
//             } else if (key.isValid() && key.isConnectable()) {
//               logger.info("DEBUG isConnectable and isValid key=" + key);
//               finishCon(sc);
            } else {
              finishCon(sc);
              if (key.isValid()) {
                logger.warn(LocalizedMessage.create(LocalizedStrings.AcceptorImpl_IGNORING_EVENT_ON_SELECTOR_KEY__0, key));
//            } else {
//                 logger.info("DEBUG !isValid key=" + key);
              }
            }
            } catch (CancelledKeyException ex) { // fix for bug 37739
              finishCon(sc);
            }
          }
          if (cancelCount > 0 && this.selector.isOpen()) {
            // we need to do a select to cause the cancel to be unregisters.
            events = this.selector.selectNow();
          } else {
            events = 0;
          }
        }
      }
    } catch (InterruptedException ex) {
      // allow this thread to die
      Thread.currentThread().interrupt();
    } catch (ClosedSelectorException ex) {
      // allow this thread to exit
    } catch (IOException ex) {
      logger.warn(LocalizedMessage.create(LocalizedStrings.AcceptorImpl_UNEXPECTED, ex));
    } finally {
      try {
        drainSelectorQueue();
      }
      finally {
        // note that if this method was called by close then the
        // following call is a noop since the first thing it does
        // is call isRunning.
        close(); // make sure this is called to fix bug 37749
      }
    }
  }
  
  @Override
  public int getPort()
  {
    return localPort;
  }

  public InetAddress getServerInetAddr()
  {
    return this.serverSock.getInetAddress();
  }

  /**
   * The work loop of this acceptor
   * 
   * @see #accept
   */
  public void run()
  {
    try {
      accept();
    }
    catch (CancelException e) { // bug 39462
      // ignore
    }
    finally {
      try {
        if (this.serverSock != null) {
          this.serverSock.close();
        }
      }
      catch (IOException ignore) {
      }
      if (this.stats != null) {
        this.stats.close();
      }
    }
  }

  public Selector getSelector() {
    return this.selector;
  }
  public BlockingQueue getSelectorQueue() {
    return this.selectorQueue;
  }

  protected boolean loggedAcceptError = false;

  protected static void closeSocket(Socket s) {
    if (s != null) {
      try {
        s.close();
      }
      catch (IOException ignore) {
      }
    }
  }
  /**
   * {@linkplain ServerSocket#accept Listens}for a client to connect and then
   * creates a new {@link ServerConnection}to handle messages from that client.
   */
  @Override
  public void accept()
  {
    while (isRunning()) {
      if (SystemFailure.getFailure() != null) {
        // Allocate no objects here!
        ServerSocket s = serverSock;
        if (s != null) {
          try {
            s.close();
          }
          catch (IOException e) {
            // don't care
          }
        }
        SystemFailure.checkFailure(); // throws
      }
      // moved this check out of the try. If we are cancelled then we need
      // to break out of this while loop.
      
      crHelper.checkCancelInProgress(null); // throws
      
      Socket s = null;
      try {
        s = serverSock.accept();
        crHelper.checkCancelInProgress(null); // throws
        
        // Optionally enable SO_KEEPALIVE in the OS network protocol.
        s.setKeepAlive(SocketCreator.ENABLE_TCP_KEEP_ALIVE);

        // The synchronization below was added to prevent close from being
        // called
        // while a ServerConnection is being instantiated. This should prevent
        // the
        // following exception:
        // [severe 2004/12/15 18:49:17.671 PST gemfire2 Server connection from
        // balrog.gemstone.com:58478-0x6ce1 nid=0x1334aa] Uncaught exception in
        // thread Server connection from balrog.gemstone.com:58478
        // java.lang.NullPointerException
        //   at
        // com.gemstone.gemfire.internal.cache.tier.sockets.ServerConnection.run(ServerConnection.java:107)
        
        synchronized (this.syncLock) {
          if (!isRunning()) {
            closeSocket(s);
            break;
          }
        }
        this.socketCreator.configureServerSSLSocket(s);
        this.loggedAcceptError = false;

        handOffNewClientConnection(s);
      }
      catch (InterruptedIOException e) { // Solaris only
        closeSocket(s);
        if (isRunning()) {
          if (logger.isDebugEnabled()) {
            logger.debug("Aborted due to interrupt: {}", e);
          }
        }
      }
      catch (IOException e) {
        if (isRunning()) {
          if (e instanceof SSLException) {
            try {
              // Try to send a proper rejection message
              ServerHandShakeProcessor.refuse(s.getOutputStream(), e.toString(),
                  HandShake.REPLY_EXCEPTION_AUTHENTICATION_FAILED);
            }
            catch (IOException ex) {
              if (logger.isDebugEnabled()) {
                logger.debug("Bridge server: Unable to write SSL error");
              }
            }
          }
        }
        closeSocket(s);
        if (isRunning()) {
          if (!this.loggedAcceptError) {
            this.loggedAcceptError = true;
            logger.error(LocalizedMessage.create(LocalizedStrings.AcceptorImpl_CACHE_SERVER_UNEXPECTED_IOEXCEPTION_FROM_ACCEPT, e));
          }
          // Why sleep?
          // try {Thread.sleep(3000);} catch (InterruptedException ie) {}
        }
      }
      catch (CancelException e) {
        closeSocket(s);
        throw e;
      }
      catch (Exception e) {
        closeSocket(s);
        if (isRunning()) {
          logger.fatal(LocalizedMessage.create(LocalizedStrings.AcceptorImpl_CACHE_SERVER_UNEXPECTED_EXCEPTION, e));
        }
      }
    }
  }
  

  /**
   * Hand off a new client connection to the thread pool that processes handshakes.
   * If all the threads in this pool are busy then the hand off will block until
   * a thread is available.
   * This blocking is good because it will throttle the rate at which we create
   * new connections.
   */
  private void handOffNewClientConnection(final Socket s) {
    try {
      this.stats.incAcceptsInProgress();      
      this.hsPool.execute(new Runnable() {
          public void run() {
            boolean finished = false;
            try {
              handleNewClientConnection(s);
              finished = true;
            }
            catch (RegionDestroyedException rde) {
              // aborted due to disconnect - bug 42273
              if (rde.getMessage().indexOf("HARegion") == -1) {
                throw rde;
              }
            }
            catch (CancelException e) {
              // aborted due to shutdown - bug 37318
            }
            catch (java.nio.channels.AsynchronousCloseException expected) {
              // this is expected when our TimerTask times out an accepted socket
            } catch (IOException | ToDataException ex) { // added ToDataException to fix bug 44659
              if (isRunning()) {
                if (!AcceptorImpl.this.loggedAcceptError) {
                  AcceptorImpl.this.loggedAcceptError = true;
                  if (ex instanceof SocketTimeoutException) {
                    logger.warn(LocalizedMessage.create(LocalizedStrings.AcceptorImpl_CACHE_SERVER_FAILED_ACCEPTING_CLIENT_CONNECTION_DUE_TO_SOCKET_TIMEOUT));
                  }
                  else {
                    logger.warn(LocalizedMessage.create(LocalizedStrings.AcceptorImpl_CACHE_SERVER_FAILED_ACCEPTING_CLIENT_CONNECTION__0, ex), ex);
                  }
                }
              }
            }
            finally {
              if (!finished) {
                closeSocket(s);
              }
              if (isRunning()) {
                AcceptorImpl.this.stats.decAcceptsInProgress();
              }
            }
          }
        });
    } catch (RejectedExecutionException rejected) {
      closeSocket(s);
      if (isRunning()) {
        this.stats.decAcceptsInProgress();
        logger.warn(LocalizedMessage.create(LocalizedStrings.AcceptorImpl_UNEXPECTED, rejected));
      }
    }
  }

  public ByteBuffer takeCommBuffer() {
    ByteBuffer result = (ByteBuffer)this.commBufferQueue.poll();
    if (result == null) {
      result = ByteBuffer.allocateDirect(this.socketBufferSize);
    }
    return result;
  }
  public void releaseCommBuffer(ByteBuffer bb) {
    if (bb == null) {  // fix for bug 37107
      return;
    }
    if (isRunning()) {
      this.commBufferQueue.offer(bb);
    }
  }

  public void incClientServerCnxCount() {
    this.clientServerCnxCount.incrementAndGet();
  }

  public void decClientServerCnxCount() {
    this.clientServerCnxCount.decrementAndGet();
  }
  public int getClientServerCnxCount() {
    return this.clientServerCnxCount.get();
  }
  
  protected void handleNewClientConnection(final Socket s) throws IOException
  {
    // Read the first byte. If this socket is being used for 'client to server'
    // communication, create a ServerConnection. If this socket is being used
    // for 'server to client' communication, send it to the CacheClientNotifier
    // for processing.
    byte communicationMode;
    if (isSelector()) {
      ByteBuffer bb = ByteBuffer.allocateDirect(1);
      final SocketChannel sc = s.getChannel();
      sc.configureBlocking(false);
      // try to read the byte first in non-blocking mode
      int res = sc.read(bb);
      sc.configureBlocking(true);
      if (res < 0) {
        throw new EOFException();
      }
      else if (res == 0) {
        // now do a blocking read so setup a timer to close the socket if the
        // the read takes too long
        SystemTimer.SystemTimerTask st = new SystemTimer.SystemTimerTask() {
          @Override
          public void run2() {
            logger.warn(LocalizedMessage.create(LocalizedStrings.AcceptorImpl_CACHE_SERVER_TIMED_OUT_WAITING_FOR_HANDSHAKE_FROM__0, s.getRemoteSocketAddress()));
            closeSocket(s);
          }
        };
        this.hsTimer.schedule(st, this.acceptTimeout);
        res = sc.read(bb);
        if ((!st.cancel()) || res <= 0) {
          throw new EOFException();
        }
      }
      communicationMode = bb.get(0);
      if (logger.isTraceEnabled()) {
        logger.trace("read communications mode(1) ", communicationMode);
      }
    } else {
      s.setSoTimeout(this.acceptTimeout);
      communicationMode = (byte)s.getInputStream().read();
      if (logger.isTraceEnabled()) {
        logger.trace("read communications mode(2) ", communicationMode);
      }
      if (communicationMode == -1) {
        throw new EOFException();
      }
      s.setSoTimeout(0);
    }
    
    s.setTcpNoDelay(this.tcpNoDelay);
    
    if (communicationMode == CLIENT_TO_SERVER
        || communicationMode == GATEWAY_TO_GATEWAY
        || communicationMode == MONITOR_TO_SERVER
        || communicationMode == CLIENT_TO_SERVER_FOR_QUEUE) {
      String communicationModeStr = "";
      switch (communicationMode) {
      case CLIENT_TO_SERVER:
        communicationModeStr = "client";
        break;
      case GATEWAY_TO_GATEWAY:
        communicationModeStr = "gateway";
        break;
      case MONITOR_TO_SERVER:
        communicationModeStr = "monitor";
        break;
      case CLIENT_TO_SERVER_FOR_QUEUE:
        communicationModeStr = "clientToServerForQueue";
        break;
      }
      if (logger.isDebugEnabled()) {
        logger.debug("Bridge server: Initializing {} communication socket: {}", communicationModeStr, s);
      }
      if (communicationMode != CLIENT_TO_SERVER_FOR_QUEUE)
      {
        int curCnt = this.getClientServerCnxCount();
        if (curCnt >= this.maxConnections) {
            logger.warn(LocalizedMessage.create(
              LocalizedStrings.AcceptorImpl_REJECTED_CONNECTION_FROM_0_BECAUSE_CURRENT_CONNECTION_COUNT_OF_1_IS_GREATER_THAN_OR_EQUAL_TO_THE_CONFIGURED_MAX_OF_2,
              new Object[] {s.getInetAddress(), Integer.valueOf(curCnt), Integer.valueOf(this.maxConnections)}));
//            if (s != null) (cannot be null) 
            {
              try {
                ServerHandShakeProcessor.refuse(s.getOutputStream(),
                    LocalizedStrings.AcceptorImpl_EXCEEDED_MAX_CONNECTIONS_0
                    .toLocalizedString(Integer.valueOf(this.maxConnections)));
              }
              catch (Exception ex) {
                if (logger.isDebugEnabled()) {
                  logger.debug("rejection message failed", ex);
                }
              }
              closeSocket(s);
            }
          return;
        }
      }
      ServerConnection serverConn = new ServerConnection(s, this.cache,
          this.crHelper, this.stats, AcceptorImpl.handShakeTimeout,
          this.socketBufferSize, communicationModeStr, communicationMode, this);
      synchronized (this.allSCsLock) {
        this.allSCs.add(serverConn);
        ServerConnection snap[] = this.allSCList; // avoid volatile read
        this.allSCList = (ServerConnection[])
            ArrayUtils.insert(snap, snap.length, serverConn);
      }
      if (communicationMode != CLIENT_TO_SERVER_FOR_QUEUE) {
        incClientServerCnxCount();
      }
      if (isSelector()) {
        serverConn.registerWithSelector();
      } else {
        try {
          pool.execute(serverConn);
        } catch (RejectedExecutionException rejected) {
          if (!isRunning()) {
            return;
          }
          logger.warn(LocalizedMessage.create(
            LocalizedStrings.AcceptorImpl_REJECTED_CONNECTION_FROM_0_BECAUSE_REQUEST_REJECTED_BY_POOL,
            new Object[] {serverConn}));
          try {
            ServerHandShakeProcessor.refuse(s.getOutputStream(),
                LocalizedStrings.AcceptorImpl_EXCEEDED_MAX_CONNECTIONS_0
                .toLocalizedString(Integer.valueOf(this.maxConnections)));
      
          }
          catch (Exception ex) {
            if (logger.isDebugEnabled()) {
              logger.debug("rejection message failed", ex);
            }
          }
          serverConn.cleanup();
        }
      }
    }
    else if (communicationMode == PRIMARY_SERVER_TO_CLIENT) {
      if (logger.isDebugEnabled()) {
        logger.debug(":Bridge server: Initializing primary server-to-client communication socket: {}", s);
      }
      // try {
      AcceptorImpl.this.clientNotifier.registerClient(s, true, this.acceptorId,
          this.notifyBySubscription);
    }
    else if (communicationMode == SECONDARY_SERVER_TO_CLIENT) {
      if (logger.isDebugEnabled()) {
        logger.debug(":Bridge server: Initializing secondary server-to-client communication socket: {}", s);
      }
      AcceptorImpl.this.clientNotifier.registerClient(s, false, this.acceptorId,
          this.notifyBySubscription);
    } else {
      throw new IOException("Acceptor received unknown communication mode: "
          + communicationMode);
    }
  }

  @Override
  public boolean isRunning()
  {
    return !this.shutdown;
  }

  @Override
  @edu.umd.cs.findbugs.annotations.SuppressWarnings(value="REC_CATCH_EXCEPTION", justification="Allow this thread to die")
  public void close() {
    if (!isRunning()) {
      return;
    }

    try {
      synchronized (syncLock) {
        this.shutdown = true;
        logger.info(LocalizedMessage.create(LocalizedStrings.AcceptorImpl_CACHE_SERVER_ON_PORT_0_IS_SHUTTING_DOWN, this.localPort)); 
        if (this.thread != null) {
          this.thread.interrupt();
        }
        this.serverSock.close();
        crHelper.setShutdown(true); // set this before shutting down the pool
        if (isSelector()) {
          this.hsTimer.cancel();
          if (this.tmpSel != null) {
            try {
              this.tmpSel.close();
            } catch (IOException ignore) {
            }
          }
          try {
            wakeupSelector();
            this.selector.close();
          } catch (IOException ignore) {
          }
          if (this.selectorThread != null) {
            this.selectorThread.interrupt();
          }
          this.commBufferQueue.clear();
        }
        ClientHealthMonitor.shutdownInstance();        
        shutdownSCs();
        this.clientNotifier.shutdown(this.acceptorId);
        this.pool.shutdown();
        if (!this.pool.awaitTermination(PoolImpl.SHUTDOWN_TIMEOUT, TimeUnit.MILLISECONDS)) {
          logger.warn(LocalizedMessage.create(LocalizedStrings.PoolImpl_TIMEOUT_WAITING_FOR_BACKGROUND_TASKS_TO_COMPLETE));
          this.pool.shutdownNow();
        }
        this.hsPool.shutdownNow();
        this.stats.close();
        GemFireCacheImpl myCache = (GemFireCacheImpl)cache;
        if (!myCache.forcedDisconnect()) {
          Set<PartitionedRegion> prs = myCache.getPartitionedRegions();
          for (PartitionedRegion pr : prs) {
            Map<Integer, BucketAdvisor.BucketProfile> profiles = new HashMap<Integer, BucketAdvisor.BucketProfile>();
            // get all local real bucket advisors
            Map<Integer, BucketAdvisor> advisors = pr.getRegionAdvisor()
                .getAllBucketAdvisors();
            for (Map.Entry<Integer, BucketAdvisor> entry : advisors.entrySet()) {
              BucketAdvisor advisor = entry.getValue();
              BucketProfile bp = (BucketProfile)advisor.createProfile();
              advisor.updateServerBucketProfile(bp);
              profiles.put(entry.getKey(), bp);
            }
            Set receipients = new HashSet();
            receipients = pr.getRegionAdvisor().adviseAllPRNodes();
            // send it to all in one messgae
            ReplyProcessor21 reply = AllBucketProfilesUpdateMessage.send(
                receipients, pr.getDistributionManager(), pr.getPRId(), profiles,
                true);
            if (reply != null) {
              reply.waitForRepliesUninterruptibly();
            }
  
            if (logger.isDebugEnabled()) {
              logger.debug("sending messages to all peers for removing this server..");
            }
          }
        }

      } // synchronized
    } catch (InterruptedException e) {
      if (!this.shutdown) { // GEODE-1103: expect an interrupt during shutdown
        logger.warn(LocalizedMessage.create(LocalizedStrings.AcceptorImpl_UNEXPECTED), e);
      }
    } catch (Exception e) {/* ignore */
      logger.warn(LocalizedMessage.create(LocalizedStrings.AcceptorImpl_UNEXPECTED), e);
    }
  }
  
  private void shutdownSCs() {
    // added to fix part 2 of bug 37351.
    synchronized (this.allSCsLock) {
      ServerConnection snap[] = this.allSCList;
      for (int i = 0; i < snap.length; i ++) {
        snap[i].cleanup();
      }
    }
  }


//   protected InetAddress getBindAddress() {
//     return this.bindAddress;
//   }

//   /**
//    * Calculates the bind address based on gemfire.properties.
//    * Returns null if no bind address is configured.
//    * @since GemFire 5.7
//    */
//   public static InetAddress calcBindAddress(Cache cache) throws IOException {
//     InternalDistributedSystem system = (InternalDistributedSystem)cache
//         .getDistributedSystem();
//     DistributionConfig config = system.getConfig();
//     InetAddress address = null;

//     // Get the server-bind-address. If it is not null, use it.
//     // If it is null, get the bind-address. If it is not null, use it.
//     // Otherwise set default.
//     String serverBindAddress = config.getServerBindAddress();
//     if (serverBindAddress != null && serverBindAddress.length() > 0) {
//       address = InetAddress.getByName(serverBindAddress);
//     } else {
//       String bindAddress = config.getBindAddress();
//       if (bindAddress != null && bindAddress.length() > 0) {
//         address = InetAddress.getByName(bindAddress);
//       }
//     }
//     return address;
//   }
  /**
   * @param bindName the ip address or host name that this acceptor should
   *                 bind to. If null or "" then calculate it.
   * @return the ip address or host name this acceptor will listen on.
   *         An "" if all local addresses will be listened to.
   
   * @since GemFire 5.7
   */
  private static String calcBindHostName(Cache cache, String bindName) {
    if (bindName != null && !bindName.equals("")) {
      return bindName;
    }
    
    InternalDistributedSystem system = (InternalDistributedSystem)cache
        .getDistributedSystem();
    DistributionConfig config = system.getConfig();
    String hostName = null;

    // Get the server-bind-address. If it is not null, use it.
    // If it is null, get the bind-address. If it is not null, use it.
    // Otherwise set default.
    String serverBindAddress = config.getServerBindAddress();
    if (serverBindAddress != null && serverBindAddress.length() > 0) {
      hostName = serverBindAddress;
    } else {
      String bindAddress = config.getBindAddress();
      if (bindAddress != null && bindAddress.length() > 0) {
        hostName = bindAddress;
      }
    }
    return hostName;
  }

  private InetAddress getBindAddress() throws IOException {
    if (this.bindHostName == null || "".equals(this.bindHostName)) {
      return null; // pick default local address
    } else {
      return InetAddress.getByName(this.bindHostName);
    }
  }
  
  /**
   * Gets the address that this bridge server can be contacted on from external
   * processes.
   * @since GemFire 5.7
   */
  public String getExternalAddress() {
    String result = this.bindHostName;
    boolean needCanonicalHostName = false;
    if (result == null || "".equals(result)) {
      needCanonicalHostName = true;
    } else {
      // check to see if we are listening on all local addresses
      ServerSocket ss = this.serverSock;
      if (ss != null && ss.getLocalSocketAddress() instanceof InetSocketAddress) {
        InetSocketAddress isa = (InetSocketAddress)ss.getLocalSocketAddress();
        InetAddress ssAddr = isa.getAddress();
        if (ssAddr != null) {
          if (ssAddr.isAnyLocalAddress()) {
            needCanonicalHostName = true;
          }
        }
      }
    }
    if (needCanonicalHostName) {
      try {
        result = SocketCreator.getLocalHost().getCanonicalHostName();
      } catch (UnknownHostException ex) {
        throw new IllegalStateException("getLocalHost failed with " + ex);
      }
    }
    return result;
  }

  /**
   * This method finds a client notifier and returns it.  It is used to
   * propagate interest registrations to other servers
   * 
   * @return the instance that provides client notification
   */
  public CacheClientNotifier getCacheClientNotifier()
  {
    return this.clientNotifier;
  }

  public CachedRegionHelper getCachedRegionHelper() {
    return this.crHelper;
  }
  
  public ClientHealthMonitor getClientHealthMonitor() {
    return healthMonitor;
  }

  public ConnectionListener getConnectionListener() {
    return connectionListener;
  }  
  
  public boolean isGatewayReceiver() {
    return this.isGatewayReceiver;
  }
  
  public List<GatewayTransportFilter> getGatewayTransportFilters(){
    return this.gatewayTransportFilters;
  }
  
  //IBM J9 sometimes reports "listen failed" instead of BindException
  //see bug #40589
  public static boolean treatAsBindException(SocketException se) {
    if(se instanceof BindException) { 
      return true;
    }
    final String msg = se.getMessage();
    return (msg != null && msg.contains("Invalid argument: listen failed"));
  }

  public static boolean isAuthenticationRequired() {
    return isAuthenticationRequired;
  }

  public static boolean isIntegratedSecurity(){
    return isIntegratedSecurity;
  }

  public static boolean isPostAuthzCallbackPresent() {
    return isPostAuthzCallbackPresent;
  }
  
  public Set<ServerConnection> getAllServerConnections(){
    return Collections.unmodifiableSet(allSCs);
  }
  
  /**
   * This method returns a thread safe structure which can be iterated over without worrying about ConcurrentModificationException.
   * JMX MBeans/Commands need to iterate over this list to get client info.
   *   
   */
  public ServerConnection[] getAllServerConnectionList(){
    return this.allSCList;
  }
}<|MERGE_RESOLUTION|>--- conflicted
+++ resolved
@@ -273,13 +273,8 @@
 
   private boolean isGatewayReceiver;
   private List<GatewayTransportFilter> gatewayTransportFilters;
-<<<<<<< HEAD
   private final SocketCreator socketCreator; 
 
-=======
-  private final SocketCreator socketCreator;
-  
->>>>>>> e25ba5c0
   private SecurityService securityService = IntegratedSecurityService.getSecurityService();
 
   /**
@@ -1275,7 +1270,7 @@
         // java.lang.NullPointerException
         //   at
         // com.gemstone.gemfire.internal.cache.tier.sockets.ServerConnection.run(ServerConnection.java:107)
-        
+
         synchronized (this.syncLock) {
           if (!isRunning()) {
             closeSocket(s);
